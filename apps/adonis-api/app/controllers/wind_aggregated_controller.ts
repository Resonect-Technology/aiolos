--- conflicted
+++ resolved
@@ -10,11 +10,7 @@
   /**
    * Get aggregated wind data for a station
    * 
-<<<<<<< HEAD
    * GET /api/stations/:station_id/wind/aggregated?interval=1min|10min&date=YYYY-MM-DD&limit=10
-=======
-   * GET /api/stations/:station_id/wind/aggregated?interval=1min&date=YYYY-MM-DD&limit=10
->>>>>>> 835a7e58
    */
   async index({ params, request, response }: HttpContext) {
     const { station_id } = params
@@ -40,62 +36,10 @@
     }
 
     try {
-<<<<<<< HEAD
       if (interval === '10min') {
-        return await this.get10MinuteData(station_id, queryDate, recordLimit)
+        return await this.get10MinuteData(station_id, date, recordLimit)
       } else {
-        return await this.get1MinuteData(station_id, queryDate, recordLimit)
-=======
-      let aggregatedData
-      let responseDate: string
-
-      if (date) {
-        // Date-specific query: get data for the specified date
-        const queryDate = DateTime.fromISO(date)
-        if (!queryDate.isValid) {
-          return response.badRequest({
-            error: 'Invalid date format. Use YYYY-MM-DD format.'
-          })
-        }
-
-        const startOfDay = queryDate.startOf('day')
-        const endOfDay = queryDate.endOf('day')
-
-        aggregatedData = await WindData1Min.query()
-          .where('stationId', station_id)
-          .where('timestamp', '>=', startOfDay.toJSDate())
-          .where('timestamp', '<=', endOfDay.toJSDate())
-          .orderBy('timestamp', 'desc')
-          .limit(recordLimit)
-
-        responseDate = queryDate.toISODate()!
-      } else {
-        // Latest data query: get most recent records regardless of date
-        aggregatedData = await WindData1Min.query()
-          .where('stationId', station_id)
-          .orderBy('timestamp', 'desc')
-          .limit(recordLimit)
-
-        responseDate = DateTime.now().toISODate()!
-      }
-
-      // Format response data (reverse to get chronological order)
-      const formattedData = aggregatedData.reverse().map(record => ({
-        timestamp: record.timestamp.toISO(),
-        avgSpeed: record.avgSpeed,
-        minSpeed: record.minSpeed,
-        maxSpeed: record.maxSpeed,
-        dominantDirection: record.dominantDirection,
-        sampleCount: record.sampleCount,
-      }))
-
-      return {
-        stationId: station_id,
-        date: responseDate,
-        interval: '1min',
-        data: formattedData,
-        totalRecords: formattedData.length,
->>>>>>> 835a7e58
+        return await this.get1MinuteData(station_id, date, recordLimit)
       }
     } catch (error) {
       console.error('Error fetching aggregated wind data:', error)
@@ -108,17 +52,37 @@
   /**
    * Get 1-minute aggregated data
    */
-  private async get1MinuteData(stationId: string, queryDate: DateTime, recordLimit: number) {
-    // Query aggregated data for the specified date
-    const startOfDay = queryDate.startOf('day')
-    const endOfDay = queryDate.endOf('day')
-
-    const aggregatedData = await WindData1Min.query()
-      .where('stationId', stationId)
-      .where('timestamp', '>=', startOfDay.toJSDate())
-      .where('timestamp', '<=', endOfDay.toJSDate())
-      .orderBy('timestamp', 'desc')
-      .limit(recordLimit)
+  private async get1MinuteData(stationId: string, date: string | undefined, recordLimit: number) {
+    let aggregatedData
+    let responseDate: string
+
+    if (date) {
+      // Date-specific query: get data for the specified date
+      const queryDate = DateTime.fromISO(date)
+      if (!queryDate.isValid) {
+        throw new Error('Invalid date format. Use YYYY-MM-DD format.')
+      }
+
+      const startOfDay = queryDate.startOf('day')
+      const endOfDay = queryDate.endOf('day')
+
+      aggregatedData = await WindData1Min.query()
+        .where('stationId', stationId)
+        .where('timestamp', '>=', startOfDay.toJSDate())
+        .where('timestamp', '<=', endOfDay.toJSDate())
+        .orderBy('timestamp', 'desc')
+        .limit(recordLimit)
+
+      responseDate = queryDate.toISODate()!
+    } else {
+      // Latest data query: get most recent records regardless of date
+      aggregatedData = await WindData1Min.query()
+        .where('stationId', stationId)
+        .orderBy('timestamp', 'desc')
+        .limit(recordLimit)
+
+      responseDate = DateTime.now().toISODate()!
+    }
 
     // Format response data (reverse to get chronological order)
     const formattedData = aggregatedData.reverse().map(record => ({
@@ -132,7 +96,7 @@
 
     return {
       stationId,
-      date: queryDate.toISODate(),
+      date: responseDate,
       interval: '1min',
       data: formattedData,
       totalRecords: formattedData.length,
@@ -142,14 +106,34 @@
   /**
    * Get 10-minute aggregated data
    */
-  private async get10MinuteData(stationId: string, queryDate: DateTime, recordLimit: number) {
-    // For 10-minute data, focus on recent data (last N records) by default
-    const aggregatedData = await WindData10Min.query()
-      .where('stationId', stationId)
-      .where('timestamp', '>=', queryDate.startOf('day').toJSDate())
-      .where('timestamp', '<=', queryDate.endOf('day').toJSDate())
-      .orderBy('timestamp', 'desc')
-      .limit(recordLimit)
+  private async get10MinuteData(stationId: string, date: string | undefined, recordLimit: number) {
+    let aggregatedData
+    let responseDate: string
+
+    if (date) {
+      // Date-specific query: get data for the specified date
+      const queryDate = DateTime.fromISO(date)
+      if (!queryDate.isValid) {
+        throw new Error('Invalid date format. Use YYYY-MM-DD format.')
+      }
+
+      aggregatedData = await WindData10Min.query()
+        .where('stationId', stationId)
+        .where('timestamp', '>=', queryDate.startOf('day').toJSDate())
+        .where('timestamp', '<=', queryDate.endOf('day').toJSDate())
+        .orderBy('timestamp', 'desc')
+        .limit(recordLimit)
+
+      responseDate = queryDate.toISODate()!
+    } else {
+      // Latest data query: get most recent records regardless of date
+      aggregatedData = await WindData10Min.query()
+        .where('stationId', stationId)
+        .orderBy('timestamp', 'desc')
+        .limit(recordLimit)
+
+      responseDate = DateTime.now().toISODate()!
+    }
 
     // Format response data (reverse to get chronological order)
     const formattedData = aggregatedData.reverse().map(record => ({
@@ -163,7 +147,7 @@
 
     return {
       stationId,
-      date: queryDate.toISODate(),
+      date: responseDate,
       interval: '10min',
       data: formattedData,
       totalRecords: formattedData.length,
@@ -277,64 +261,37 @@
     }
 
     try {
-<<<<<<< HEAD
       let aggregatedData: any[]
       let responseData: any[]
-=======
-      let aggregatedData
       let responseDate: string
 
-      if (date) {
-        // Date-specific query: get data for the specified date
-        const queryDate = DateTime.fromISO(date)
-        if (!queryDate.isValid) {
-          return response.badRequest({
-            error: 'Invalid date format. Use YYYY-MM-DD format.'
-          })
-        }
-
-        const startOfDay = queryDate.startOf('day')
-        const endOfDay = queryDate.endOf('day')
-
-        aggregatedData = await WindData1Min.query()
-          .where('stationId', station_id)
-          .where('timestamp', '>=', startOfDay.toJSDate())
-          .where('timestamp', '<=', endOfDay.toJSDate())
-          .orderBy('timestamp', 'desc')
-          .limit(recordLimit)
-
-        responseDate = queryDate.toISODate()!
-      } else {
-        // Latest data query: get most recent records regardless of date
-        aggregatedData = await WindData1Min.query()
-          .where('stationId', station_id)
-          .orderBy('timestamp', 'desc')
-          .limit(recordLimit)
-
-        responseDate = DateTime.now().toISODate()!
-      }
-
-      // Convert speeds based on unit
-      const convertSpeed = (speedMs: number): number => {
-        switch (unit) {
-          case 'kmh':
-            return Math.round(speedMs * 3.6 * 100) / 100 // m/s to km/h
-          case 'knots':
-            return Math.round(speedMs * 1.94384 * 100) / 100 // m/s to knots
-          case 'ms':
-          default:
-            return speedMs
-        }
-      }
->>>>>>> 835a7e58
-
       if (interval === '10min') {
-        aggregatedData = await WindData10Min.query()
-          .where('stationId', station_id)
-          .where('timestamp', '>=', queryDate.startOf('day').toJSDate())
-          .where('timestamp', '<=', queryDate.endOf('day').toJSDate())
-          .orderBy('timestamp', 'desc')
-          .limit(recordLimit)
+        if (date) {
+          // Date-specific query: get data for the specified date
+          const queryDate = DateTime.fromISO(date)
+          if (!queryDate.isValid) {
+            return response.badRequest({
+              error: 'Invalid date format. Use YYYY-MM-DD format.'
+            })
+          }
+
+          aggregatedData = await WindData10Min.query()
+            .where('stationId', station_id)
+            .where('timestamp', '>=', queryDate.startOf('day').toJSDate())
+            .where('timestamp', '<=', queryDate.endOf('day').toJSDate())
+            .orderBy('timestamp', 'desc')
+            .limit(recordLimit)
+
+          responseDate = queryDate.toISODate()!
+        } else {
+          // Latest data query: get most recent records regardless of date
+          aggregatedData = await WindData10Min.query()
+            .where('stationId', station_id)
+            .orderBy('timestamp', 'desc')
+            .limit(recordLimit)
+
+          responseDate = DateTime.now().toISODate()!
+        }
 
         // Format response data with unit conversion (reverse to get chronological order)
         responseData = aggregatedData.reverse().map(record => ({
@@ -346,12 +303,35 @@
           tendency: record.tendency,
         }))
       } else {
-        aggregatedData = await WindData1Min.query()
-          .where('stationId', station_id)
-          .where('timestamp', '>=', queryDate.startOf('day').toJSDate())
-          .where('timestamp', '<=', queryDate.endOf('day').toJSDate())
-          .orderBy('timestamp', 'desc')
-          .limit(recordLimit)
+        if (date) {
+          // Date-specific query: get data for the specified date
+          const queryDate = DateTime.fromISO(date)
+          if (!queryDate.isValid) {
+            return response.badRequest({
+              error: 'Invalid date format. Use YYYY-MM-DD format.'
+            })
+          }
+
+          const startOfDay = queryDate.startOf('day')
+          const endOfDay = queryDate.endOf('day')
+
+          aggregatedData = await WindData1Min.query()
+            .where('stationId', station_id)
+            .where('timestamp', '>=', startOfDay.toJSDate())
+            .where('timestamp', '<=', endOfDay.toJSDate())
+            .orderBy('timestamp', 'desc')
+            .limit(recordLimit)
+
+          responseDate = queryDate.toISODate()!
+        } else {
+          // Latest data query: get most recent records regardless of date
+          aggregatedData = await WindData1Min.query()
+            .where('stationId', station_id)
+            .orderBy('timestamp', 'desc')
+            .limit(recordLimit)
+
+          responseDate = DateTime.now().toISODate()!
+        }
 
         // Format response data with unit conversion (reverse to get chronological order)
         responseData = aggregatedData.reverse().map(record => ({
@@ -366,13 +346,8 @@
 
       return {
         stationId: station_id,
-<<<<<<< HEAD
-        date: queryDate.toISODate(),
+        date: responseDate,
         interval,
-=======
-        date: responseDate,
-        interval: '1min',
->>>>>>> 835a7e58
         unit,
         data: responseData,
         totalRecords: responseData.length,
