--- conflicted
+++ resolved
@@ -171,17 +171,12 @@
   getBucketInfo(): Array<{ stationId: string; intervalStart: string; sampleCount: number }> {
     return Array.from(this.buckets.values()).map(bucket => ({
       stationId: bucket.stationId,
-<<<<<<< HEAD
-      intervalStart: bucket.intervalStart.toISO() || '',
-=======
       intervalStart: bucket.intervalStart.toISO() || 'unknown',
->>>>>>> 835a7e58
       sampleCount: bucket.sampleCount,
     }))
   }
 
   /**
-<<<<<<< HEAD
    * Process 10-minute aggregation from 1-minute data
    * Called every 10 minutes by scheduled job
    */
@@ -381,7 +376,8 @@
     const minute = Math.floor(timestamp.minute / 10) * 10
     return timestamp.startOf('minute').set({ minute })
   }
-=======
+
+  /**
    * Start periodic timer to flush completed buckets
    */
   private startFlushTimer(): void {
@@ -405,7 +401,6 @@
       console.log('Wind aggregation flush timer stopped')
     }
   }
->>>>>>> 835a7e58
 }
 
 // Export singleton instance
